--- conflicted
+++ resolved
@@ -22,18 +22,12 @@
 # https://docs.python.org/3/library/pathlib.html#correspondence-to-tools-in-the-os-module
 
 # limit output message width. ignored if verbose
-<<<<<<< HEAD
 TERM_COLUMNS, TERM_LINES = get_terminal_size()
 assert TERM_COLUMNS > 0 and TERM_LINES > 0, "can't determine terminal size"
 if TERM_COLUMNS > 120: max_width = 120
 elif TERM_COLUMNS < 30: max_width= 30
 else: max_width = TERM_COLUMNS - 2
-=======
-T_COLUMNS, T_LINES = get_terminal_size()
-if T_COLUMNS > 120: max_width = 120
-elif T_COLUMNS < 30: max_width= 30
-else: max_width = T_COLUMNS - 2
->>>>>>> ec29c408
+
 
 
 class LossyFmt():
@@ -90,7 +84,6 @@
 
 
 class Config():
-<<<<<<< HEAD
     # General options:
     # ---------------------------------------------------------------------
     # whether to enable multiprocessing. fast, uses lots of memory
@@ -133,62 +126,6 @@
             return True
         else:
             return False
-=======
-    def __init__(self):
-        # General options:
-        # ---------------------------------------------------------------------
-        # whether to enable multiprocessing. fast, uses lots of memory
-        self.parallel:bool = True
-        # number of processes to spawn
-        self.pcount:int = 16
-        # this only affects the extension name. will always be a zip archive
-        self.zipext:str = '.cbz'
-        # number of images to test in analyze
-        self.autocount:int = 10
-        # level of logging. 0 = quiet. 1 = overlapping progress report.
-        # 2 = streaming progress report. 3 = verbose messages. >3 = everything
-        self.loglevel:int = 1
-
-        # Options which affect image quality and/or file size:
-        # ---------------------------------------------------------------------
-        # new image width / height. set to 0 to preserve original dimensions
-        # self.newsize:tuple = (1440,1920)
-        self.newsize = (0,0)
-        # set to True to not upscale images smaller than newsize
-        self.noupscale:bool = False
-        # compression quality for lossy images (not the archive). greatly
-        # affects file size. values higher than 95% might increase file size
-        self.quality:int = 80
-        # force lossy compression when converting from png to webp. significant
-        # effect on file size, often but not always smaller.
-        self.forcelossy:bool = False
-        # compresslevel for the archive. barely affects file size (images are
-        # already compressed) but has a significant impact on performance,
-        # which persists when reading the archive, so 0 is recommended
-        self.compresslevel:int = 0
-        # LANCZOS sacrifices performance for optimal upscale quality. doesn't
-        # affect file size. less critical for downscaling, BOX or BILINEAR can
-        # be used if performance is important
-        self.resamplemethod = Image.Resampling.LANCZOS
-        # whether to convert images to grayscale. moderate effect on file size
-        # on full-color comics. useless on BW manga
-        self.grayscale:bool = True
-        # least to most space, generally: WEBP, JPEG, or PNG. WEBP uses less
-        # space but is not universally supported and may cause errors on older
-        # devices, so JPEG is recommended. leave empty to preserve original
-        self.imgtype:str = 'webp'
-
-        self.rescale:bool = False
-        if all(self.newsize):
-            self.rescale = True
-
-
-# TODO define class with name, description, and extension attributes for each
-# format. perhaps also define Image.save() arguments as __init__ attributes
-# so there's a universal "save" method after instantiating
-class ImageFormat():
-    pass
->>>>>>> ec29c408
 
 
 class Archive():
@@ -208,18 +145,11 @@
         source_zip = ZipFile(self.filename)
         compressed_files = source_zip.namelist()
 
-<<<<<<< HEAD
         # select x images from the middle of the archive, in increments of two
         sample_size = self.config.comparesamples
         if sample_size * 2 > len(compressed_files):
             raise ValueError(f"{self.filename} is smaller than sample_size * 2")
         delta = int(len(compressed_files) / 2)
-=======
-        # select 5 images from the middle of the archive, in increments of two
-        delta = int(len(compressed_files) / 2) # TODO raise if archive is too small
-        sample_size = 5
->>>>>>> ec29c408
-        sample_imgs = compressed_files[delta-sample_size:delta+sample_size:2]
 
         # extract them and compute their size
         size_totals = []
@@ -413,7 +343,6 @@
         elif self.config.loglevel == 3 and not progress:
             print(msg, flush=True)
         elif self.config.loglevel == 2 and progress:
-<<<<<<< HEAD
             msg = '[*] ' + msg
             msg = msg[:max_width]
             print(f'{msg: <{max_width}}', end='\r', flush=True)
@@ -422,14 +351,6 @@
             msg = '[*] ' + msg
             msg = msg[:max_width]
             print(f'{msg: <{max_width}}', end='\r', flush=True)
-=======
-            msg = msg[:max_width]
-            print(f'*{msg: <{max_width}}', end='\n', flush=True)
-        elif self.config.loglevel == 1 and progress:
-            # no newline (i.e. overwrite line)
-            msg = msg[:max_width]
-            print(f'*{msg: <{max_width}}', end='\r', flush=True)
->>>>>>> ec29c408
 
 
     @classmethod
